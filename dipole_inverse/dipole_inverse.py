import numpy as np
import numba as nb
from pathlib import Path
import scipy.linalg as spl
from .cython_lib import pop_matrix_lib    # the cython populate_matrix function
from typing import Literal  # Working with Python >3.8
from typing import Union    # Working with Python >3.8
from typing import Tuple    # Working with Python >3.8
# import os


def loadtxt_iter(txtfile, delimiter=None, skiprows=0, dtype=np.float64):
    """Reads a simply formatted text file using Numpy's `fromiter` function.
    This function should perform faster than the `loadtxt` function.

    Parameters
    ----------
    txtfile
        Path to text file
    delimiter
        Passed to `split(delimiter=)` in every line of the text file.
        `None` means any number of white spaces
    skiprows
    dtype

    Notes
    -----
    Based on N. Schlomer function at:

    https://stackoverflow.com/questions/18259393/numpy-loading-csv-too-slow-compared-to-matlab

    and J. Kington at

    https://stackoverflow.com/questions/8956832/python-out-of-memory-on-large-csv-file-numpy
    """

    def iter_func():
        with open(txtfile, 'r') as infile:
            for _ in range(skiprows):
                next(infile)
            for line in infile:
                # Might not be necessary to strip characters at start and end:
                line = line.strip().split(delimiter)
                # line = line.split(delimiter)
                # As a general solution we can also use regex:
                # re.split(" +", line)
                for item in line:
                    yield dtype(item)
        loadtxt_iter.rowlength = len(line)

    data = np.fromiter(iter_func(), dtype=dtype).flatten()
    data = data.reshape((-1, loadtxt_iter.rowlength))

    return data


@nb.jit(nopython=True)
def populate_matrix_numba(G, QDM_domain, scan_height, cuboids, Npart,
                          Ny, Nx, QDM_spacing, QDM_deltax, QDM_deltay,
                          Origin, verbose=True):
    """
    Main function to populate the G matrix

    Notes
    -----
    The outer while loop will last until reaching the total number of cuboids
    in the sample. Adjacent cuboids belong to a single particle, which is
    indexed in the 6th element of the cuboids array. The population of the G
    matrix is performed column wise for every particle. For each cuboid
    belonging to a particle, their contribution to the magnetic flux is summed
    up for every sensor measurement in steps of delta in the xy plane, which
    are given by the loops with the i-j indexes. The flux is stored column
    wise.

    Parameters
    ----------
    QDM_domain
        Array of size 2x2 with the lower left and upper right coordinates of
        the scan surface
    Origin
        If True the scan data is set to the QDM lower left corner coordinates.
        If False, the scan data origin is set at (0., 0.)
    """

    Cm = 1e-7
    if Origin is True:
        xi0, eta0 = QDM_domain[0, :]
    else:
        xi0, eta0 = 0., 0.
    zeta0 = (-1) * scan_height
    sensor_pos = np.zeros(3)
    sensor_pos[2] = zeta0

    # Definitions
    particle_flux = np.zeros(3)
    get_flux = np.zeros(3)
    cuboid_center = np.zeros(3)
    dr_cuboid = np.zeros(3)
    cuboid_size = np.zeros(3)

    i_cuboid = 0
    i_particle_prev = int(cuboids[0, 6])
    i_particle = i_particle_prev

    # print('max cub =', Npart)
    # print('G matrix', G.shape)
    # If grains are not numbered in order this always works
    i_particle_0_N = 0

    while i_cuboid < len(cuboids):
        if verbose:
            # print(f'Particle = {i_particle}  Cuboid = {i_cuboid}')
            print('Particle =', i_particle, 'Cuboid =', i_cuboid)
            # print(particle =)

        i_cuboid_old = i_cuboid

        # Loop over sensor measurements. Each sensor is in the xy
        # plane and has area delta^2
        for j in range(Ny):
            sensor_pos[1] = eta0 + QDM_spacing * j
            for i in range(Nx):
                sensor_pos[0] = xi0 + QDM_spacing * i

                # The contribution of the flux for mx, my, mz
                particle_flux[:] = 0

                # Start from the index of the particle being analysed
                i_particle = int(cuboids[i_cuboid_old, 6])
                i_cuboid = i_cuboid_old

                # While the cuboid has particle index of the
                # particle being analysed
                while i_particle == i_particle_prev:
                    #                     print(i_particle, i, j, i_cuboid)
                    cuboid_center[:] = cuboids[i_cuboid, :3]
                    dr_cuboid[:] = cuboid_center - sensor_pos
                    # Cuboid sizes:
                    cuboid_size[:] = cuboids[i_cuboid, 3:6]

                    # calculate flux per cuboid
                    get_flux[:] = 0.
                    for s1 in [-1, 1]:
                        for s2 in [-1, 1]:
                            for s3 in [-1, 1]:
                                for s4 in [-1, 1]:
                                    for s5 in [-1, 1]:
                                        x = dr_cuboid[0] + s1 * cuboid_size[0] - s4 * QDM_deltax
                                        y = dr_cuboid[1] + s2 * cuboid_size[1] - s5 * QDM_deltay
                                        z = dr_cuboid[2] + s3 * cuboid_size[2]
                                        sign = s1 * s2 * s3 * s4 * s5
                                        x2, y2, z2 = x ** 2, y ** 2, z ** 2
                                        r2 = x2 + y2 + z2
                                        r = np.sqrt(r2)
                                        Az = np.arctan2(x * y, z * r)
                                        if r != 0.0:
                                            Lx = np.log(x + r)
                                            Ly = np.log(y + r)
                                        else:
                                            Lx, Ly = 0., 0.
                                            print('Error at p = ', i_particle)

                                        F120 = 0.5 * ((y2 - z2) * Lx - r * x) - y * (z * Az - x * Ly)
                                        F210 = 0.5 * ((x2 - z2) * Ly - r * y) - x * (z * Az - y * Lx)
                                        F22m = -x * y * Az - z * (x * Lx + y * Ly - r)

                                        get_flux[0] += sign * F120
                                        get_flux[1] += sign * F210
                                        get_flux[2] += sign * F22m

                    # Finish cuboidsloop in the particle i_particle_prev
                    # and continue with the next sensor measurement

                    # scale flux measurement:
                    particle_flux[:] += -Cm * get_flux
                    i_cuboid += 1
                    i_particle = int(cuboids[i_cuboid, 6])

                # print(i + j * Nx, 3 * i_particle_prev)
                # Populate G matrix column wise
                G[i + j * Nx, 3 * i_particle_0_N] = particle_flux[0]
                G[i + j * Nx, 3 * i_particle_0_N + 1] = particle_flux[1]
                G[i + j * Nx, 3 * i_particle_0_N + 2] = particle_flux[2]

        i_particle_prev = i_particle
        i_particle_0_N += 1


class Dipole(object):

    def __init__(self,
                 QDM_data: str,
                 cuboid_data: str,
                 QDM_domain: np.ndarray,
                 QDM_spacing: float,
                 QDM_deltax: float,
                 QDM_deltay: float,
                 QDM_area: float,
                 sample_height: float,
                 scan_height: float
                 ):
        """
        This class calculates the magnetization of a group of magnetic grains
        from a surface with magnetic field scan data.

        Parameters
        ----------
        QDM_data
            Matrixfile (Nx columns, Ny rows) containing the QDM/scan data in T
        cuboid_data
            File (x, y, z, dx, dy, dz, index) containing location and size
            grains in microm
        QDM_domain
            (2x2 numpy matrix) : Size (metres) of the QDM domain as
             np.array([[x1, y1], [x2, y2]])
        QDM_spacing
            Distance between two adjacent scanning points in metres
        QDM_deltax
            Half length of QDM sensor
        QDM_deltay
            Half width of QDM sensor
        QDM_area
            Area of QDM sensor in square metres
        sample_height
            Thickness of sample in metres
        scan_height
            Distance between sample and QDM scanner in metres

        Attributes
        ----------
        QDM_data
        cuboid_data
        QDM_domain
        QDM_spacing
        QDM_deltax
        QDM_deltay
        QDM_area
        sample_height
        scan_height
        Nx, Ny
        QDM_domain

        * The read_files function sets:

        QDM_matrix
        cuboids
        Npart
        Ncub

        """

        self.QDM_data = Path(QDM_data)
        self.cuboid_data = Path(cuboid_data)
        self.QDM_domain = QDM_domain
        self.QDM_spacing = QDM_spacing
        self.QDM_deltax = QDM_deltax
        self.QDM_deltay = QDM_deltay
        self.QDM_area = QDM_area
        self.sample_height = sample_height
        self.scan_height = scan_height

    def read_files(self,
                   cuboid_scaling_factor: float = 1e-6,
                   tol: float = 1e-7,
                   qdm_matrix_reader_kwargs={},
                   cuboids_reader_kwargs={}
                   ):
        """ Reads in QDM_data and cuboid_data. This function also corrects the
        limits of the QDM_domain attribute according to the size of the QDM
        data matrix.

        Parameters
        ----------
        cuboid_scaling_factor
            Scaling factor for the cuboid positions and lengths
        tol
            Tolerance for checking QDM_domain. Default is 1e-7
        qdm_matrix_reader_kwargs
            Extra arguments to the reader of the QDm file, e.g. `delimiter=','`
        cuboids_reader_kwargs
            Extra arguments to the reader of cuboid files, e.g. `skiprows=2`
        """

        # self.QDM_matrix = np.loadtxt(self.QDM_data) * self.QDM_area
        # Use a faster reader, assuming the QDM file is separated by
        # white spaces or another delimiter specified by reader_kwargs
        self.QDM_matrix = loadtxt_iter(self.QDM_data, **qdm_matrix_reader_kwargs)
        np.multiply(self.QDM_matrix, self.QDM_area, out=self.QDM_matrix)

        # ---------------------------------------------------------------------
        # Set the limits of the QDM domain

        self.Ny, self.Nx = self.QDM_matrix.shape
        new_domain = self.QDM_domain[0, 0] + (self.Nx - 1) * self.QDM_spacing
        if abs(new_domain - self.QDM_domain[1, 0]) > tol:
            print(f'QDM_domain[1, 0] has been reset from '
                  f'{self.QDM_domain[1, 0]} to {new_domain}.')
            self.QDM_domain[1, 0] = new_domain

        new_domain = self.QDM_domain[0, 1] + (self.Ny - 1) * self.QDM_spacing
        if abs(new_domain - self.QDM_domain[1, 1]) > tol:
            print(f'QDM_domain[1, 1] has been reset from '
                  f'{self.QDM_domain[1, 1]} to {new_domain}.')
            self.QDM_domain[1, 1] = new_domain

        if abs(self.QDM_deltax * self.QDM_deltay * 4 - self.QDM_area) > tol**2:
            print('The sensor is not a rectangle. '
                  'Calculation will probably go wrong here!')

        # ---------------------------------------------------------------------

        # Read cuboid data in a 2D array
        # self.cuboids = np.loadtxt(self.cuboid_data, ndmin=2)
        # We are assuming here that cuboid file does not have comments
        self.cuboids = loadtxt_iter(self.cuboid_data, **cuboids_reader_kwargs)
        self.cuboids[:, :6] = self.cuboids[:, :6] * cuboid_scaling_factor
        self.Npart = len(np.unique(self.cuboids[:, 6]))
        self.Ncub = len(self.cuboids[:, 6])

    _PrepMatOps = Literal['cython', 'numba']

    def prepare_matrix(self,
                       Origin: bool = True,
                       verbose: bool = True,
                       method: _PrepMatOps = 'cython'
                       ):
        """ Allocates/instatiates the Numpy arrays to populate the forward
        matrix

        Parameters
        ----------
        Origin
            If True, use the QDM_domain lower left coordinates as the scan grid
            origin. If False, set scan grid origin at (0., 0.)
        verbose
            Set to True to print log information when populating the matrix
        method
            Populating the matrix can be done using either 'numba' or 'cython'
            optimisation.
            The cython function is parallelized with OpenMP thus the number of
            threads is specified from the `OMP_NUM_THREADS` system variable.
            This can be limited using set_max_num_threads in the tools module
        """

        if method == 'cython':
            # The Cython function populates the matrix row-wise, thus we
            # must transpose it after populating
            self.Forward_G = np.zeros((3 * self.Npart, self.Nx * self.Ny))
            pop_matrix_lib.populate_matrix_cython(
                self.Forward_G, self.QDM_domain[0], self.scan_height,
                np.ravel(self.cuboids), self.Ncub,
                self.Npart, self.Ny, self.Nx,
                self.QDM_spacing, self.QDM_deltax, self.QDM_deltay,
                Origin, int(verbose))
            self.Forward_G = self.Forward_G.T

        elif method == 'numba':
            self.Forward_G = np.zeros((self.Nx * self.Ny, 3 * self.Npart))
            populate_matrix_numba(
                self.Forward_G, self.QDM_domain, self.scan_height,
                self.cuboids, self.Npart, self.Ny, self.Nx,
                self.QDM_spacing, self.QDM_deltax, self.QDM_deltay,
                Origin=Origin, verbose=verbose)

    _MethodOps = Literal['scipy_lapack',
                         'scipy_pinv',
                         'scipy_pinv2',
                         'numpy_pinv']

    def calculate_inverse(self,
                          method: _MethodOps = 'scipy_pinv',
                          sigma: float = None,
                          stdfile: str = None,
                          ncovarfile: str = None,
                          resofile: str = None,
                          return_pinv_and_cnumber: Union[str, None, int, float] = False,
                          **method_kwargs
                          ) -> Union[Tuple[np.ndarray, np.ndarray], None]:
        r"""
        Calculates the inverse and computes the magnetization.  The solution is
        generated in the self.Mag variable. Optionally, the covariance matrix can
        be established.

        Parameters
        ----------
        method
            The numerical inversion can be done using the SVD algorithms or the
            least squares method. The options available are:

<<<<<<< HEAD
            scipy_lapack    :: Uses scipy lapack wrappers for dgetrs and dgetrf
                               to compute M by solving the matrix least squares
                               problem: G^t * G * M = G^t * phi_QDM
            scipy_pinv      :: Least squares method
            scipy_pinv2     :: SVD method
            numpy_pinv      :: SVD method
        sigma
            The standard deviation of the error of the magnetic field
        stdfile
            Location to where the standard deviation is written
        ncovarfile
            Location to where the normalized covariance matrix is written
        resofile
            Location to where the resolution matrix is written
=======
                * scipy_lapack    :: Uses scipy lapack wrappers for dgetrs and
                                   dgetrf to compute :math:`\mathbf{M}` by
                                   solving the matrix least squares problem:
                                   :math:`Gᵀ * G * M = Gᵀ * ϕ_{QDM}`
                * scipy_pinv      :: Least squares method
                * scipy_pinv2     :: SVD method
                * numpy_pinv      :: SVD method
>>>>>>> e9428c8f
        return_pinv_and_cnumber
            Optionally, return both the pseudo-inverse matrix and the condition
            number of the forward matrix. The cond number is defined as the
            product of the matrix norms of the forward matrix and its pseudo
            inverse: :math:`|Q| * |Q^\dagger|`. Accordingly, this parameter is
            passed as a string denoting the kind of matrix `norm` to be used,
            which is determined by the `ord` parameter in `numpy.linalg.norm`.
            For instance, return_pinv_and_cnumber='fro'. Notice that the
            condition number will be determined by the cutoff value for the
            singular values of the forward matrix.

        Notes
        -----
        Additional keyword arguments are passed to the solver, e.g::

            calculate_inverse(method='numpy_pinv', rcond=1e-15)
        """
        SUCC_MSG = 'Inversion has been carried out'

        QDM_flatten = self.QDM_matrix.flatten()
        if self.Forward_G.shape[0] >= self.Forward_G.shape[1]:
            print(f'Start inversion with {self.Forward_G.shape[0]} '
                  f'knowns and {self.Forward_G.shape[1]} unknowns')
            # probably there is a more efficient way to write these options
            if method == 'scipy_pinv':
                Inverse_G = spl.pinv(self.Forward_G, **method_kwargs)
                self.Mag = np.matmul(Inverse_G, QDM_flatten)
                print(SUCC_MSG)
            elif method == 'scipy_pinv2':
                Inverse_G = spl.pinv2(self.Forward_G, **method_kwargs)
                self.Mag = np.matmul(Inverse_G, QDM_flatten)
                print(SUCC_MSG)
            elif method == 'numpy_pinv':
                Inverse_G = np.linalg.pinv(self.Forward_G, **method_kwargs)
                self.Mag = np.matmul(Inverse_G, QDM_flatten)
                print(SUCC_MSG)

            elif method == 'scipy_lapack':
                # Solve G^t * phi = G^t * G * M
                # where: M -> magnetization ; phi -> QDM measurements (1D arr)
                # 1. Get LU decomp for G^t * G
                # 2. Solve the linear equation using the LU dcomp as required
                #    by the dgesrs solver
                GtG = np.matmul(self.Forward_G.T,
                                self.Forward_G)
                GtG_shuffle, IPIV, INFO1 = spl.lapack.dgetrf(GtG)
                if INFO1 == 0:
                    print('LU decomposition of G * G^t succeeded')
                    GtQDM = np.matmul(self.Forward_G.T, QDM_flatten)
                    self.Mag, INFO2 = spl.lapack.dgetrs(GtG_shuffle, IPIV, GtQDM)
                    if INFO2 != 0:
                        self.Mag = None
                        print(f'{INFO2}th argument has an'
                              'illegal value. self.Mag deleted')
                    else:
                        print(SUCC_MSG)
                else:
                    print(f'{INFO1}th argument has an illegal value')

            else:
                print(f'Method {method} is not recognized')
        else:
            print(f'Problem is underdetermined with '
                  f'{self.Forward_G.shape[0]} knowns and '
                  f'{self.Forward_G.shape[1]} unknowns')

<<<<<<< HEAD
        if sigma is not None:
            covar = sigma**2 * np.matmul(Inverse_G, Inverse_G.transpose())
            if stdfile is not None:
                np.savetxt(stdfile, np.sqrt(np.diag(covar)).reshape(self.Npart, 3))
            if ncovarfile is not None:
                normcovar = covar.copy()
                for row in range(covar.shape[0]):
                    for column in range(covar.shape[1]):
                        normcovar[row, column] = covar[row, column] / np.sqrt(covar[row, row] * covar[column, column])
                np.savetxt(ncovarfile, normcovar)
            if resofile is not None:
                np.savetxt(resofile, np.matmul(Inverse_G, self.Forward_G))

        if return_pinv_and_cnumber is not False:
            cond_number = np.linalg.cond(self.Forward_G, p=return_pinv_and_cnumber)
=======
        if return_pinv_and_cnumber:
            Q_norm = np.linalg.norm(self.Forward_G,
                                    ord=return_pinv_and_cnumber)
            Qd_norm = np.linalg.norm(Inverse_G, ord=return_pinv_and_cnumber)
            cond_number = Q_norm * Qd_norm
>>>>>>> e9428c8f
            return Inverse_G, cond_number
        else:
            return None

    def obtain_magnetization(self,
                             verbose: bool = True,
                             method_populate: _PrepMatOps = 'cython',
                             method_inverse: _MethodOps = 'scipy_pinv',
                             **method_inverse_kwargs):
        """
        A shortcut method to call three functions to compute the magnetization
        of the grains.

        Parameters
        ----------
        method_populate
            Method to populate the forward matrix
        method_inverse
            Method to calculate the numerical inversion. See
            self.calculate_inverse docstring for details about the method
            parameters
        """

        self.read_files()
        self.prepare_matrix(method=method_populate, verbose=verbose)
        self.calculate_inverse(method=method_inverse,
                               **method_inverse_kwargs)

    def save_results(self,
                     Magfile: str,
                     keyfile: str,
                     path_to_plot: str = None,
                     colormap: str = 'coolwarm'):
        """
        Saves the magnetization to a specified Magfile file and the keys of the
        index of the particles in the keyfile file.

        (to be removed)
        An optional plot is produced if path_to_plot (string) is set.
        colormap default set at coolwarm
        """

        # WARNING: the old version did not save the indexes as 1st column:
        # np.savetxt(Magfile, self.Mag.reshape(self.Npart, 3))

        # Sort indexes
        _, sort_idx = np.unique(self.cuboids[:, 6], return_index=True)
        p_idxs = self.cuboids[:, 6][np.sort(sort_idx)]
        # Sort the np.unique indexes to get the cuboid idxs in the orig order
        # Check:
        # https://stackoverflow.com/questions/15637336/numpy-unique-with-order-preserved
        data = np.column_stack((p_idxs, self.Mag.reshape(self.Npart, 3)))

        np.savetxt(Magfile, data)
        np.savetxt(keyfile, p_idxs)

    def forward_field(self, filepath, sigma=None, snrfile=None, tol=0.9):

        """ Calculates the forward field and signal to noise ratio and saves
        them (SNR saving is optional)

        Parameters
        ----------
        filepath
            Path to file to save the forward field
        sigma
            Standard deviation of Gaussian noise to be added in T
        snrfile
            If specified, saves the SNR
        tol
            Stands for percentage of signal used (0.9 is 90% default)
        """

        Forward_field = np.matmul(self.Forward_G, self.Mag) / self.QDM_area  # mag field
        if sigma is not None:  # add Gaussian noise to the forward field
            error = np.random.normal(0, sigma, len(Forward_field))
            self.sigma = sigma * 4 * self.QDM_deltax * self.QDM_deltay  # originally it is a flux
            Forward_field = Forward_field + error
        np.savetxt(filepath, Forward_field.reshape(self.Ny, self.Nx))

        if snrfile is not None:
            org_field = self.QDM_matrix.flatten()  # flux field
            residual = org_field - Forward_field
            snr = np.zeros(self.Forward_G.shape[1])
            el_signal = np.zeros((self.Forward_G.shape[0], 2))
            for column in range(self.Forward_G.shape[1]):
                el_signal[:, 0] = self.Forward_G[:, column] * self.Mag[column]
                el_signal[:, 1] = residual
                el_sum = np.sqrt(np.sum((el_signal[:, 0])**2))
                el_signal = el_signal[np.argsort(abs(el_signal[:, 0]))]
                res2_sum = 0
                forw2_sum = 0
#                 forw_sum = 0
                for item in range(1, len(el_signal[:, 0]) + 1):
                    res2_sum += el_signal[-item, 1]**2
                    forw2_sum += el_signal[-item, 0]**2
#                     forw_sum += abs(el_signal[-item, 0])
                    if np.sqrt(forw2_sum) / el_sum > tol:
                        res2_sum = np.sqrt(res2_sum)
                        forw2_sum = np.sqrt(forw2_sum)
                        snr[column] = forw2_sum / res2_sum
                        break
            np.savetxt(snrfile, snr)<|MERGE_RESOLUTION|>--- conflicted
+++ resolved
@@ -387,13 +387,13 @@
             The numerical inversion can be done using the SVD algorithms or the
             least squares method. The options available are:
 
-<<<<<<< HEAD
-            scipy_lapack    :: Uses scipy lapack wrappers for dgetrs and dgetrf
-                               to compute M by solving the matrix least squares
-                               problem: G^t * G * M = G^t * phi_QDM
-            scipy_pinv      :: Least squares method
-            scipy_pinv2     :: SVD method
-            numpy_pinv      :: SVD method
+                * scipy_lapack    :: Uses scipy lapack wrappers for dgetrs and
+                                   dgetrf to compute :math:`\mathbf{M}` by
+                                   solving the matrix least squares problem:
+                                   :math:`Gᵀ * G * M = Gᵀ * ϕ_{QDM}`
+                * scipy_pinv      :: Least squares method
+                * scipy_pinv2     :: SVD method
+                * numpy_pinv      :: SVD method
         sigma
             The standard deviation of the error of the magnetic field
         stdfile
@@ -402,15 +402,6 @@
             Location to where the normalized covariance matrix is written
         resofile
             Location to where the resolution matrix is written
-=======
-                * scipy_lapack    :: Uses scipy lapack wrappers for dgetrs and
-                                   dgetrf to compute :math:`\mathbf{M}` by
-                                   solving the matrix least squares problem:
-                                   :math:`Gᵀ * G * M = Gᵀ * ϕ_{QDM}`
-                * scipy_pinv      :: Least squares method
-                * scipy_pinv2     :: SVD method
-                * numpy_pinv      :: SVD method
->>>>>>> e9428c8f
         return_pinv_and_cnumber
             Optionally, return both the pseudo-inverse matrix and the condition
             number of the forward matrix. The cond number is defined as the
@@ -477,7 +468,6 @@
                   f'{self.Forward_G.shape[0]} knowns and '
                   f'{self.Forward_G.shape[1]} unknowns')
 
-<<<<<<< HEAD
         if sigma is not None:
             covar = sigma**2 * np.matmul(Inverse_G, Inverse_G.transpose())
             if stdfile is not None:
@@ -493,13 +483,6 @@
 
         if return_pinv_and_cnumber is not False:
             cond_number = np.linalg.cond(self.Forward_G, p=return_pinv_and_cnumber)
-=======
-        if return_pinv_and_cnumber:
-            Q_norm = np.linalg.norm(self.Forward_G,
-                                    ord=return_pinv_and_cnumber)
-            Qd_norm = np.linalg.norm(Inverse_G, ord=return_pinv_and_cnumber)
-            cond_number = Q_norm * Qd_norm
->>>>>>> e9428c8f
             return Inverse_G, cond_number
         else:
             return None
